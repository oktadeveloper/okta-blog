--- conflicted
+++ resolved
@@ -553,8 +553,6 @@
   linkedin: https://www.linkedin.com/in/francotiveron/
   twitter: https://twitter.com/francotiveron
 
-<<<<<<< HEAD
-=======
 karl-hughes:
   full_name: Karl Hughes
   display_name: Karl Hughes
@@ -563,7 +561,6 @@
   twitter: https://twitter.com/karllhughes
   web: https://www.karllhughes.com/
 
->>>>>>> a2169c1d
 joe-cavazos:
   full_name: Joe Cavazos
   display_name: Joe Cavazos
