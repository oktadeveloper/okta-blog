--- conflicted
+++ resolved
@@ -532,11 +532,7 @@
   twitter: https://twitter.com/GioDalakishvili
   linkedin: https://www.linkedin.com/in/giorgidalakishvili/
 
-<<<<<<< HEAD
 nick-gamb:
-=======
-  nick-gamb:
->>>>>>> af75115b
   full_name: Nick Gamb
   display_name: Nick Gamb
   avatar: avatar-nick-gamb.png
