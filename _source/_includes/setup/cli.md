{%- capture cliLink %}
{%- if include.adoc -%}https://cli.okta.com[Okta CLI]
{%- else -%}[Okta CLI](https://cli.okta.com)
{%- endif -%}
{%- endcapture -%}

{% if include.signup == "false" %}
Install the {{ cliLink }} and run `okta login`.
{% else %}
Before you begin, you'll need a free Okta developer account. Install the {{ cliLink }} and run `okta register` to sign up for a new account. If you already have an account, run `okta login`.
{% endif %}

{%- if include.type == "spa" -%}
  {%- assign parts = include.loginRedirectUri | split: '/callback' -%}
  {%- assign baseUrl = parts[0] -%}
{%- endif -%}

{%- if include.type == "web" -%}
  {%- assign parts = include.loginRedirectUri | split: '/authorization-code/callback' -%}
  {%- assign baseUrl = parts[0] -%}
{%- endif -%}

{% if include.type == "jhipster" %}
Then, run `okta apps create jhipster`. Select the default app name, or change it as you see fit. Accept the default Redirect URI values provided for you.
<<<<<<< HEAD
{% else %}
Then, run `okta apps create`. Select the default app name, or change it as you see fit. Choose **
=======
{% elsif include.type != "token" %}
Then, run `okta apps create{% if (include.type == "service") %} service{% endif %}`. Select the default app name, or change it as you see fit. Choose **
>>>>>>> 02237e3f
{%- if include.type == "spa" -%}
Single-Page App
{%- else -%}
{{ include.type | capitalize }}
{%- endif -%}
** and press **Enter**.
  {% if include.type == "spa" %}
Change the Redirect URI to `{{ include.loginRedirectUri }}` and accept the default Logout Redirect URI of `{% if include.logoutRedirectUri %}{{ include.logoutRedirectUri }}{% else %}{{ baseUrl }}{% endif %}`.
  {% elsif include.type == "web" %}
Select **
    {%- if include.framework -%}{{ include.framework }}
    {%- else -%}Other
    {%- endif -%}**. 
    {% if include.loginRedirectUri and include.logoutRedirectUri %}Then, change the Redirect URI to `{{ include.loginRedirectUri }}` and use `{{ include.logoutRedirectUri }}` for the Logout Redirect URI.
    {% elsif include.loginRedirectUri %}Then, change the Redirect URI to `{{ include.loginRedirectUri }}` and accept the default Logout Redirect URI of `{{ baseUrl }}`.
    {% else %}Accept the default Redirect URI values provided for you.{% if include.framework contains "Spring Boot" %} That is, a Login Redirect of `{% if include.adoc %}\{% endif %}http://localhost:8080/login/oauth2/code/okta` and a Logout Redirect of `{% if include.adoc %}\{% endif %}http://localhost:8080`.{% endif %}
    {% endif %}
  {% elsif include.type == "native" %}
    {% if include.loginRedirectUri == include.logoutRedirectUri %}
Use `{{ include.loginRedirectUri }}` for the Redirect URI and the Logout Redirect URI 
      {% else %}
Use `{{ include.loginRedirectUri }}` for the Redirect URI and set the Logout Redirect URI to `{{ include.logoutRedirectUri }}`
    {%- endif -%}
{%- if include.loginRedirectUri contains 'com.okta.' -%}
(where `{{ include.loginRedirectUri | remove: 'com.okta.' | remove: ':/callback' | remove: '[http://localhost:8100/callback,' | remove: ']' }}.okta.com` is your Okta domain name). {% endif %}Your domain name is reversed to provide a unique scheme to open your app on a device.
  {% endif %}
{% endif %}

{% if include.note %}
{{ note }}
{% endif %}

{%- if include.type == "jhipster" -%}
The Okta CLI streamlines configuring a JHipster app and does several things for you:

1. Creates an OIDC app with the correct redirect URIs: 
  - login: `{% if include.adoc %}\{% endif %}http://localhost:8080/login/oauth2/code/oidc` and `{% if include.adoc %}\{% endif %}http://localhost:8761/login/oauth2/code/oidc`
  - logout: `{% if include.adoc %}\{% endif %}http://localhost:8080` and `{% if include.adoc %}\{% endif %}http://localhost:8761`
2. Creates `ROLE_ADMIN` and `ROLE_USER` groups that JHipster expects
3. Adds your current user to the `ROLE_ADMIN` and `ROLE_USER` groups
4. Creates a `groups` claim in your default authorization server and adds the user's groups to it

{% if include.adoc %}NOTE{% else %}**NOTE**{% endif %}: The `{% if include.adoc %}\{% endif %}http://localhost:8761*` redirect URIs are for the JHipster Registry, which is often used when creating microservices with JHipster. The Okta CLI adds these by default. 

You will see output like the following when it's finished:
{%- elsif include.type != "token" -%}
The Okta CLI will create an {% if include.type == "service" %}OAuth 2.0{% else %}OIDC{% endif %} {% if include.type == "spa" %}Single-Page App{% else %}{{ include.type | capitalize }} App{% endif %} in your Okta Org.{% if include.type != "service" %} It will add the redirect URIs you specified and grant access to the Everyone group.{% if include.type == "spa" %} It will also add a trusted origin for `{% if include.logoutRedirectUri %}{{ include.logoutRedirectUri }}{% else %}{{ baseUrl }}{% endif %}`.{% endif %}{% endif %} You will see output like the following when it's finished:
{%- endif -%}
   
{% if include.type == "spa" or include.type == "native" %}
```shell
Okta application configuration:
Issuer:    https://dev-133337.okta.com/oauth2/default
Client ID: 0oab8eb55Kb9jdMIr5d6
```
{% elsif include.type contains "web" or "jhipster"  %}
  {% if include.framework contains "Spring Boot" %}
```shell
Okta application configuration has been written to: 
  /path/to/app/src/main/resources/application.properties
```
  {% elsif include.type != "token" %}
```shell
Okta application configuration has been written to: /path/to/app/.okta.env
```
  {% endif %}

  {% if include.framework == "Spring Boot" %}
Open `src/main/resources/application.properties` to see the issuer and credentials for your app.
```properties
spring.security.oauth2.client.provider.okta.issuer-uri=https://dev-133337.okta.com/oauth2/default
spring.security.oauth2.client.registration.okta.client-id=0oab8eb55Kb9jdMIr5d6
spring.security.oauth2.client.registration.okta.client-secret=NEVER-SHOW-SECRETS
```
  {% elsif include.framework == "Okta Spring Boot Starter" %}
Open `src/main/resources/application.properties` to see the issuer and credentials for your app.
```properties
okta.oauth2.issuer=https://dev-133337.okta.com/oauth2/default
okta.oauth2.client-id=0oab8eb55Kb9jdMIr5d6
okta.oauth2.client-secret=NEVER-SHOW-SECRETS
```
  {% elsif include.type != "token" %}
Run `cat .okta.env` (or `type .okta.env` on Windows) to see the issuer and credentials for your app.{% if include.type == "jhipster" %} It will look like this (except the placeholder values will be populated):{% endif %}

    {% if include.type == "web" %}
```shell
export OKTA_OAUTH2_ISSUER="https://dev-133337.okta.com/oauth2/default"
export OKTA_OAUTH2_CLIENT_ID="0oab8eb55Kb9jdMIr5d6"
export OKTA_OAUTH2_CLIENT_SECRET="NEVER-SHOW-SECRETS"
```

Your Okta domain is the first part of your issuer, before `/oauth2/default`.
    {% elsif include.type == "jhipster" %}
```shell
export SPRING_SECURITY_OAUTH2_CLIENT_PROVIDER_OIDC_ISSUER_URI="https://{yourOktaDomain}/oauth2/default"
export SPRING_SECURITY_OAUTH2_CLIENT_REGISTRATION_OIDC_CLIENT_ID="{clientId}"
export SPRING_SECURITY_OAUTH2_CLIENT_REGISTRATION_OIDC_CLIENT_SECRET="{clientSecret}"
```
    {% endif %}
  {% endif %}
{% endif %}

{%- assign jhipsterDocs = 'https://www.jhipster.tech/security/#okta' -%}
{%- assign tokenDocs = 'https://developer.okta.com/docs/guides/create-an-api-token/create-the-token/' -%}
{%- capture oktaDocs -%}
https://developer.okta.com/docs/guides/sign-into-
{%- if include.type == "native" -%}mobile
{%- else -%}{{ include.type }}
{%- endif -%}
{%- if {include.type != "spa" -%}-app/{% else %}/{%- endif -%}
{%- if (include.framework) -%}
  {%- if (include.framework contains "Spring Boot") -%}springboot
  {%- elsif (include.framework contains "ASP.NET Core") -%}aspnetcore3
  {%- else -%}{{include.framework | downcase | replace:' ','-'}}
  {%- endif -%}
{%- else -%}-
{%- endif -%}
/create-okta-application/
{%- endcapture -%}

{%- if include.type == "service" -%}
{%- assign oktaDocs = 'https://developer.okta.com/docs/guides/implement-oauth-for-okta-serviceapp/overview/' %}
{%- endif -%}

{%- capture oktaAppType -%}
{%- if (include.framework) -%}
  {%- if (include.framework contains "Spring Boot") -%}Spring Boot
  {%- else -%}{{ include.framework }}
  {%- endif -%}
{%- elsif (include.type == "spa" -%}Single-Page
{%- elsif (include.type == "jhipster" -%}JHipster
{%- elsif (include.type == "token" -%}API Token
{%- else -%}{{ include.type | capitalize }}
{%- endif -%}
{% if include.type != "token" %} App{% endif %}
{%- endcapture -%}

{%- capture docsLink %}
{%- if (include.type == "jhipster") -%}{{ jhipsterDocs }}
{%- else -%}{{ oktaDocs }}
{%- endif -%}
{%- endcapture -%}

{% if include.type == "token" %}
Next, create an API token. Run `okta login` and open the resulting URL in your browser. Log in and go to **Security** > **API** > **Tokens**. Create a new token and store the value somewhere safe. Make sure you don't check it into GitHub!
{% endif %}

{% if include.adoc %}TIP{% else %}**NOTE**{% endif %}: You can also use the Okta Admin Console to create your app. See {% if include.adoc %}{{ docsLink }}{% endif %}[Create a{% if (include.framework == "Angular" or include.type == "token") %}n{% endif %} {{ oktaAppType }}{% if (include.type == "jhipster") %} on Okta{% endif %}]{% unless include.adoc %}({{ docsLink }}){% endunless %} for more information.<|MERGE_RESOLUTION|>--- conflicted
+++ resolved
@@ -22,13 +22,8 @@
 
 {% if include.type == "jhipster" %}
 Then, run `okta apps create jhipster`. Select the default app name, or change it as you see fit. Accept the default Redirect URI values provided for you.
-<<<<<<< HEAD
-{% else %}
-Then, run `okta apps create`. Select the default app name, or change it as you see fit. Choose **
-=======
 {% elsif include.type != "token" %}
 Then, run `okta apps create{% if (include.type == "service") %} service{% endif %}`. Select the default app name, or change it as you see fit. Choose **
->>>>>>> 02237e3f
 {%- if include.type == "spa" -%}
 Single-Page App
 {%- else -%}
