--- conflicted
+++ resolved
@@ -26,24 +26,13 @@
 {% if include.type == "jhipster" %}
 Then, run `okta apps create jhipster`. Select the default app name, or change it as you see fit. Accept the default Redirect URI values provided for you.
 {% elsif include.type != "token" %}
-<<<<<<< HEAD
-Then, run `okta apps create{% if include.type == "service" %} service{% endif %}`. Select the default app name, or change it as you see fit. 
+{% if include.install == "false" %}Run {% else %}Then, run{% endif %} `okta apps create{% if include.type == "service" %} service{% endif %}`. Select the default app name, or change it as you see fit.
 {% if include.type != "service" %}Choose **
   {%- if include.type == "spa" -%}Single-Page App
-  {%- else -%}
-  {{ include.type | capitalize }}
+  {%- else -%}{{ include.type | capitalize }}
   {%- endif -%}
 ** and press **Enter**.
 {% endif %}
-=======
-{% if include.install == "false" %}Run {% else %}Then, run{% endif %} `okta apps create{% if include.type == "service" %} service{% endif %}`. Select the default app name, or change it as you see fit. Choose **
-{%- if include.type == "spa" -%}
-Single-Page App
-{%- else -%}
-{{ include.type | capitalize }}
-{%- endif -%}
-** and press **Enter**. 
->>>>>>> f290eb87
   {% if include.type == "spa" %}
 Use `{% if adoc %}\{% endif %}{{ include.loginRedirectUri }}` for the Redirect URI and {% if include.logoutRedirectUri %}set the Logout Redirect URI to `{% if adoc %}\{% endif %}{{ include.logoutRedirectUri }}`{% else %}accept the default Logout Redirect URI of `{% if adoc %}\{% endif %}{{ baseUrl }}`{% endif %}.
   {% elsif include.type == "web" %}
