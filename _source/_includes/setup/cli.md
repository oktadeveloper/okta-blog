--- conflicted
+++ resolved
@@ -36,11 +36,7 @@
 ** and press **Enter**.
 {% endif %}
   {% if include.type == "spa" %}
-<<<<<<< HEAD
-Change the Redirect URI to `{% if include.adoc %}\{% endif %}{{ include.loginRedirectUri }}` and accept the default Logout Redirect URI of `{% if include.adoc %}\{% endif %}{% if include.logoutRedirectUri %}{{ include.logoutRedirectUri }}{% else %}{{ baseUrl }}{% endif %}`.
-=======
 Use `{% if adoc %}\{% endif %}{{ include.loginRedirectUri }}` for the Redirect URI and {% if include.logoutRedirectUri %}set the Logout Redirect URI to `{% if adoc %}\{% endif %}{{ include.logoutRedirectUri }}`{% else %}accept the default Logout Redirect URI of `{% if adoc %}\{% endif %}{{ baseUrl }}`{% endif %}.
->>>>>>> ccae8503
   {% elsif include.type == "web" %}
 Select **
     {%- if include.framework -%}{{ include.framework }}
@@ -81,7 +77,7 @@
 
 You will see output like the following when it's finished:
 {%- elsif include.type != "token" -%}
-The Okta CLI will create an {% if include.type == "service" %}OAuth 2.0{% else %}OIDC{% endif %} {% if include.type == "spa" %}Single-Page App{% else %}{{ include.type | capitalize }} App{% endif %} in your Okta Org.{% if include.type != "service" %} It will add the redirect URIs you specified and grant access to the Everyone group.{% if include.type == "spa" %} It will also add a trusted origin for `{% if include.adoc %}\{% endif %}{% if include.logoutRedirectUri %}{{ include.logoutRedirectUri }}{% else %}{{ baseUrl }}{% endif %}`.{% endif %}{% endif %} You will see output like the following when it's finished:
+The Okta CLI will create an {% if include.type == "service" %}OAuth 2.0{% else %}OIDC{% endif %} {% if include.type == "spa" %}Single-Page App{% else %}{{ include.type | capitalize }} App{% endif %} in your Okta Org.{% if include.type != "service" %} It will add the redirect URIs you specified and grant access to the Everyone group.{% if include.type == "spa" %} It will also add a trusted origin for `{% if include.logoutRedirectUri %}{{ include.logoutRedirectUri }}{% else %}{{ baseUrl }}{% endif %}`.{% endif %}{% endif %} You will see output like the following when it's finished:
 {%- endif -%}
    
 {% if include.type == "spa" or include.type == "native" %}
