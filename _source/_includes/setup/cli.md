--- conflicted
+++ resolved
@@ -25,16 +25,6 @@
 
 {% if include.type == "jhipster" %}
 Then, run `okta apps create jhipster`. Select the default app name, or change it as you see fit. Accept the default Redirect URI values provided for you.
-<<<<<<< HEAD
-{% elsif include.type != "token" %}
-Then, run `okta apps create{% if (include.type == "service") %} service{% endif %}`. Select the default app name, or change it as you see fit. Choose **
-{%- if include.type == "spa" -%}
-Single-Page App
-{%- else -%}
-{{ include.type | capitalize }}
-{%- endif -%}
-** and press **Enter**.
-=======
 {% elsif include.type == "token" %}
 Next, create an API token. Run `okta login` and open the resulting URL in your browser. Log in and go to **Security** > **API** > **Tokens**. Create a new token and store the value somewhere safe. Make sure you don't check it into GitHub!
 {% else %}
@@ -45,7 +35,6 @@
   {%- endif -%}
 ** and press **Enter**.
 {% endif %}
->>>>>>> ccae8503
   {% if include.type == "spa" %}
 Use `{% if adoc %}\{% endif %}{{ include.loginRedirectUri }}` for the Redirect URI and {% if include.logoutRedirectUri %}set the Logout Redirect URI to `{% if adoc %}\{% endif %}{{ include.logoutRedirectUri }}`{% else %}accept the default Logout Redirect URI of `{% if adoc %}\{% endif %}{{ baseUrl }}`{% endif %}.
   {% elsif include.type == "web" %}
