--- conflicted
+++ resolved
@@ -145,70 +145,7 @@
 
 These will render instructions using the [Okta CLI](https://cli.okta.com) (or [Okta Maven Plugin](https://github.com/oktadeveloper/okta-maven-plugin)) and link to instructions for the Admin Console. Screenshots are discouraged because they're hard to keep up-to-date.
 
-<<<<<<< HEAD
-Below are some examples:
-
-Angular:
-
-```md
-{% include setup/cli.md type="spa" framework="Angular" loginRedirectUri="http://localhost:4200/callback" %}
-```
-
-React:
-
-```md
-{% include setup/cli.md type="spa" framework="React" loginRedirectUri="http://localhost:3000/callback" %}
-```
-
-Vue with signup disabled:
-
-```md
-{% include setup/cli.md type="spa" loginRedirectUri="http://localhost:8080/callback" signup="false" %}
-```
-
-See the top of [`cli.md`](_source/_includes/setup/cli.md) to see the logic behind `signup="false"`.
-
-Native app:
-
-```md
-{% include setup/cli.md type="native" loginRedirectUri="com.okta.dev-133337:/callback" logoutRedirectUri="com.okta.dev-133337:/callback" %}
-```
-
-Native with Ionic:
-
-```md
-{% include setup/cli.md type="native" loginRedirectUri="[http://localhost:8100/callback,com.okta.dev-133337:/callback]" logoutRedirectUri="[http://localhost:8100/logout,com.okta.dev-133337:/logout]" %}
-```
-
-Okta Spring Boot Starter with custom redirects:
-
-```md
-{% include setup/cli.md type="web" framework="Okta Spring Boot Starter"
-   loginRedirectUri="[http://localhost:8001/login/oauth2/code/okta,http://localhost:8002/login/oauth2/code/okta]"
-   logoutRedirectUri="[http://localhost:8001,http://localhost:8002]" %}
-```
-
-.NET with inline note:
-
-```md
-{% capture note %}
-> Note that the TCP port 5001 must be the same used by the application. You can see it in the messages displayed in the terminal when you start the application with **`dotnet run`**.
-{% endcapture %}
-{% include setup/cli.md type="web" note=note framework="ASP.NET Core"
-   loginRedirectUri="http://localhost:5001/authorization-code/callback" 
-   logoutRedirectUri="http://localhost:5001/signout/callback" %}
-```
-
-Service:
-
-```md
-{% include setup/cli.md type="service" %}
-```
-
-JHipster:
-=======
 The basic syntax for using the Okta CLI to set up an app is:
->>>>>>> bb10d1d8
 
 ```md
 {% include setup/cli.md type="spa" loginRedirectUri="http://localhost:8080/callback" %}
